#include <napi.h>
#include <iostream>
#include "bao_curl.h"
#include "bao_curl_websocket.h"
#include "request_tls_utils.h"

using namespace std;
using namespace bao;

class BaoLibCurlWarp : public Napi::ObjectWrap<BaoLibCurlWarp>
{
public:
    static Napi::Object Init(Napi::Env env, Napi::Object exports);
    BaoLibCurlWarp(const Napi::CallbackInfo &info);
    ~BaoLibCurlWarp();
    // static Napi::Value CreateNewItem(const Napi::CallbackInfo& info);
    BaoCurl m_curl;

private:
    Napi::Value open(const Napi::CallbackInfo &info);
    Napi::Value setRequestHeader(const Napi::CallbackInfo &info);
    Napi::Value setRequestHeaders(const Napi::CallbackInfo &info);
    Napi::Value setProxy(const Napi::CallbackInfo &info);
    Napi::Value setTimeout(const Napi::CallbackInfo &info);
    Napi::Value setCookie(const Napi::CallbackInfo &info);
    Napi::Value deleteCookie(const Napi::CallbackInfo &info);
    Napi::Value getCookies(const Napi::CallbackInfo &info);
    Napi::Value getCookie(const Napi::CallbackInfo &info);
    Napi::Value getResponseStatus(const Napi::CallbackInfo &info);
    Napi::Value reset(const Napi::CallbackInfo &info);
    Napi::Value setRedirect(const Napi::CallbackInfo &info);
    Napi::Value printInnerLogger(const Napi::CallbackInfo &info);
    Napi::Value setHttpVersion(const Napi::CallbackInfo &info);
    Napi::Value setInterface(const Napi::CallbackInfo &info);
    Napi::Value setJA3Fingerprint(const Napi::CallbackInfo &info);
    Napi::Value sendAsync(const Napi::CallbackInfo &info);
    Napi::Value getResponseBody(const Napi::CallbackInfo &info);
    Napi::Value getResponseString(const Napi::CallbackInfo &info);
    Napi::Value getResponseHeaders(const Napi::CallbackInfo &info);
    Napi::Value getResponseContentLength(const Napi::CallbackInfo &info);
    Napi::Value getLastCode(const Napi::CallbackInfo &info);
    Napi::Value getLastCodeError(const Napi::CallbackInfo &info);

    // static Napi::Value multiExecute(const Napi::CallbackInfo &info);
    static Napi::Value globalInit(const Napi::CallbackInfo &info);
    static Napi::Value globalCleanup(const Napi::CallbackInfo &info);
};

class BaoLibCurlWebSocketWarp : public Napi::ObjectWrap<BaoLibCurlWebSocketWarp>
{
public:
    static Napi::Function Init(Napi::Env env);
    BaoLibCurlWebSocketWarp(const Napi::CallbackInfo &info);
    ~BaoLibCurlWebSocketWarp();

private:
    BaoCurlWebSocket *m_ws = nullptr;
    Napi::Reference<Napi::Object>* m_ref = nullptr;
    // WebSocketWorker *m_worker = nullptr;
    Napi::Value open(const Napi::CallbackInfo &info);
    Napi::Value close(const Napi::CallbackInfo &info);
    Napi::Value send(const Napi::CallbackInfo &info);
    Napi::Value setOnOpen(const Napi::CallbackInfo &info);
    Napi::Value setOnClose(const Napi::CallbackInfo &info);
    Napi::Value setOnError(const Napi::CallbackInfo &info);
    Napi::Value setOnMessage(const Napi::CallbackInfo &info);

    Napi::ThreadSafeFunction _onopen;
    Napi::ThreadSafeFunction _onclose;
    Napi::ThreadSafeFunction _onerror;
    Napi::ThreadSafeFunction _onmessage;
};

BaoCurlMulti *g_curlMulti = nullptr;

void initLibCurl()
{
    curl_global_init(CURL_GLOBAL_ALL);
    g_curlMulti = new BaoCurlMulti();
    g_curlMulti->startThread();
}

void uninitLibCurl()
{
    delete g_curlMulti;
    curl_global_cleanup();
}

Napi::Function BaoLibCurlWebSocketWarp::Init(Napi::Env env)
{
    std::vector<Napi::ClassPropertyDescriptor<BaoLibCurlWebSocketWarp>> wsMethodList = {
        InstanceMethod<&BaoLibCurlWebSocketWarp::open>("open", static_cast<napi_property_attributes>(napi_writable | napi_configurable)),
        InstanceMethod<&BaoLibCurlWebSocketWarp::close>("close", static_cast<napi_property_attributes>(napi_writable | napi_configurable)),
        InstanceMethod<&BaoLibCurlWebSocketWarp::send>("send", static_cast<napi_property_attributes>(napi_writable | napi_configurable)),
        InstanceMethod<&BaoLibCurlWebSocketWarp::setOnOpen>("setOnOpen", static_cast<napi_property_attributes>(napi_writable | napi_configurable)),
        InstanceMethod<&BaoLibCurlWebSocketWarp::setOnClose>("setOnClose", static_cast<napi_property_attributes>(napi_writable | napi_configurable)),
        InstanceMethod<&BaoLibCurlWebSocketWarp::setOnError>("setOnError", static_cast<napi_property_attributes>(napi_writable | napi_configurable)),
        InstanceMethod<&BaoLibCurlWebSocketWarp::setOnMessage>("setOnMessage", static_cast<napi_property_attributes>(napi_writable | napi_configurable)),
    };
    Napi::Function ws = DefineClass(env, "WebSocket", wsMethodList);
    auto constructor = Napi::Persistent(ws);
    constructor.SuppressDestruct();
    return ws;
}

BaoLibCurlWebSocketWarp::BaoLibCurlWebSocketWarp(const Napi::CallbackInfo &info)
    : Napi::ObjectWrap<BaoLibCurlWebSocketWarp>(info)
{
    Napi::Env env = info.Env();
    size_t argsLen = info.Length();
    REQUEST_TLS_METHOD_ARGS_CHECK_NO_RETURN(env, "BaoCurl.WebSocket", "constructor", 1, argsLen)
    REQUEST_TLS_METHOD_CHECK_NO_RETURN(env, info[0].IsObject(), "argument 0 is not a object")
    auto arg0 = info[0].As<Napi::Object>();
    BaoLibCurlWarp *BaoLibCurl = BaoLibCurlWarp::Unwrap(arg0);
    this->m_ref = BaoLibCurl;
    this->m_ws = new BaoCurlWebSocket(BaoLibCurl->m_curl.m_pCURL);
    this->Ref();
    this->m_ref->Ref();
}

BaoLibCurlWebSocketWarp::~BaoLibCurlWebSocketWarp()
{
    delete this->m_ws;
}

Napi::Value BaoLibCurlWebSocketWarp::open(const Napi::CallbackInfo &info)
{
    Napi::Env env = info.Env();
    size_t argsLen = info.Length();
    REQUEST_TLS_METHOD_ARGS_CHECK(env, "BaoCurl.WebSocket", "open", 1, argsLen)
    REQUEST_TLS_METHOD_CHECK(env, info[0].IsString(), "argument 0 is not a string")
    std::string url = info[0].As<Napi::String>().Utf8Value();
    this->m_ws->open(url);
    return env.Undefined();
}

Napi::Value BaoLibCurlWebSocketWarp::close(const Napi::CallbackInfo &info)
{
    Napi::Env env = info.Env();
    size_t argsLen = info.Length();
    this->m_ws->close(true);
    return env.Undefined();
}

Napi::Value BaoLibCurlWebSocketWarp::send(const Napi::CallbackInfo &info)
{
    Napi::Env env = info.Env();
    size_t argsLen = info.Length();
    REQUEST_TLS_METHOD_ARGS_CHECK(env, "BaoCurl.WebSocket", "send", 1, argsLen)
    REQUEST_TLS_METHOD_CHECK(env, info[0].IsTypedArray() || info[0].IsString(), "argument 0 is not a TypedArray or String")
    if (info[0].Type() == napi_string)
    {
        std::string str = info[0].As<Napi::String>().Utf8Value();
        this->m_ws->send(str);
    } else {
        Napi::Uint8Array u8Arr = info[0].As<Napi::Uint8Array>();
        this->m_ws->send(u8Arr.Data(), u8Arr.ByteLength());
    }
    return env.Undefined();
}

Napi::Value BaoLibCurlWebSocketWarp::setOnOpen(const Napi::CallbackInfo &info)
{
    Napi::Env env = info.Env();
    size_t argsLen = info.Length();
    REQUEST_TLS_METHOD_ARGS_CHECK(env, "BaoCurl.WebSocket", "setOnOpen", 1, argsLen)
    REQUEST_TLS_METHOD_CHECK(env, info[0].IsFunction(), "argument 0 is not a function")
    _onopen = Napi::ThreadSafeFunction::New(
                  env,
                  info[0].As<Napi::Function>(),
    "Test", 0, 1, [](Napi::Env env) {});
    this->m_ws->setOnOpen([this]()
    {   _onopen.NonBlockingCall(
                   [](Napi::Env env, Napi::Function jsCallback)
        {
            jsCallback.Call({});
        });
    });
    return env.Undefined();
}
Napi::Value BaoLibCurlWebSocketWarp::setOnClose(const Napi::CallbackInfo &info)
{
    Napi::Env env = info.Env();
    size_t argsLen = info.Length();
    REQUEST_TLS_METHOD_ARGS_CHECK(env, "BaoCurl.WebSocket", "setOnClose", 1, argsLen)
    REQUEST_TLS_METHOD_CHECK(env, info[0].IsFunction(), "argument 0 is not a function")
    _onclose = Napi::ThreadSafeFunction::New(
                   env,
                   info[0].As<Napi::Function>(),
    "Test", 0, 1, [](Napi::Env env) {});
    this->m_ws->setOnClose([this]()
    {
        _onclose.BlockingCall(
                    [this](Napi::Env env, Napi::Function jsCallback)
        {
            jsCallback.Call({});
            this->_onopen.Unref(env);
            this->_onclose.Unref(env);
            this->_onerror.Unref(env);
            this->_onmessage.Unref(env);
        });
        this->m_ref->Unref();
        this->Unref();
    });
    return env.Undefined();
}
Napi::Value BaoLibCurlWebSocketWarp::setOnError(const Napi::CallbackInfo &info)
{
    Napi::Env env = info.Env();
    size_t argsLen = info.Length();
    REQUEST_TLS_METHOD_ARGS_CHECK(env, "BaoCurl.WebSocket", "setOnError", 1, argsLen)
    REQUEST_TLS_METHOD_CHECK(env, info[0].IsFunction(), "argument 0 is not a function")
    _onerror = Napi::ThreadSafeFunction::New(
                   env,
                   info[0].As<Napi::Function>(),
    "Test", 0, 1, [](Napi::Env env) {});
    this->m_ws->setOnError([this](const std::string &err)
    {   _onerror.NonBlockingCall([err](Napi::Env env, Napi::Function jsCallback)
        {
            jsCallback.Call({Napi::String::New(env, err.c_str())});
        });
    });
    return env.Undefined();
}
Napi::Value BaoLibCurlWebSocketWarp::setOnMessage(const Napi::CallbackInfo &info)
{
    Napi::Env env = info.Env();
    size_t argsLen = info.Length();
    REQUEST_TLS_METHOD_ARGS_CHECK(env, "BaoCurl.WebSocket", "setOnMessage", 1, argsLen)
    REQUEST_TLS_METHOD_CHECK(env, info[0].IsFunction(), "argument 0 is not a function")

    _onmessage = Napi::ThreadSafeFunction::New(
                     env,
                     info[0].As<Napi::Function>(),
                     "Test", 0, 1);
    this->m_ws->setOnMessage([this](uint8_t *data, size_t size)
    {
        std::vector<uint8_t>* _data = new std::vector<uint8_t>(data, data + size);
        _onmessage.NonBlockingCall(
                      _data,
                      [size](Napi::Env env, Napi::Function jsCallback, std::vector<uint8_t>* _data)
        {
            auto buf = Napi::Uint8Array::New(env, _data->size());
            if (size) {
                memcpy((void *)buf.Data(), _data->data(), _data->size());
            }
            jsCallback.Call({buf});
            delete _data;
        });
    });
    return env.Undefined();
}

Napi::Object BaoLibCurlWarp::Init(Napi::Env env, Napi::Object exports)
{

    std::vector<Napi::ClassPropertyDescriptor<BaoLibCurlWarp>> methodList = {
        InstanceMethod<&BaoLibCurlWarp::open>("open", static_cast<napi_property_attributes>(napi_writable | napi_configurable)),
        InstanceMethod<&BaoLibCurlWarp::setRequestHeader>("setRequestHeader", static_cast<napi_property_attributes>(napi_writable | napi_configurable)),
        InstanceMethod<&BaoLibCurlWarp::setRequestHeaders>("setRequestHeaders", static_cast<napi_property_attributes>(napi_writable | napi_configurable)),
        InstanceMethod<&BaoLibCurlWarp::setProxy>("setProxy", static_cast<napi_property_attributes>(napi_writable | napi_configurable)),
        InstanceMethod<&BaoLibCurlWarp::setTimeout>("setTimeout", static_cast<napi_property_attributes>(napi_writable | napi_configurable)),
        InstanceMethod<&BaoLibCurlWarp::setCookie>("setCookie", static_cast<napi_property_attributes>(napi_writable | napi_configurable)),
        InstanceMethod<&BaoLibCurlWarp::deleteCookie>("deleteCookie", static_cast<napi_property_attributes>(napi_writable | napi_configurable)),
        InstanceMethod<&BaoLibCurlWarp::getCookies>("getCookies", static_cast<napi_property_attributes>(napi_writable | napi_configurable)),
        InstanceMethod<&BaoLibCurlWarp::getCookie>("getCookie", static_cast<napi_property_attributes>(napi_writable | napi_configurable)),
        InstanceMethod<&BaoLibCurlWarp::getResponseStatus>("getResponseStatus", static_cast<napi_property_attributes>(napi_writable | napi_configurable)),
        InstanceMethod<&BaoLibCurlWarp::reset>("reset", static_cast<napi_property_attributes>(napi_writable | napi_configurable)),
        InstanceMethod<&BaoLibCurlWarp::setRedirect>("setRedirect", static_cast<napi_property_attributes>(napi_writable | napi_configurable)),
        InstanceMethod<&BaoLibCurlWarp::printInnerLogger>("printInnerLogger", static_cast<napi_property_attributes>(napi_writable | napi_configurable)),
        InstanceMethod<&BaoLibCurlWarp::setHttpVersion>("setHttpVersion", static_cast<napi_property_attributes>(napi_writable | napi_configurable)),
        InstanceMethod<&BaoLibCurlWarp::getResponseBody>("getResponseBody", static_cast<napi_property_attributes>(napi_writable | napi_configurable)),
        InstanceMethod<&BaoLibCurlWarp::getResponseString>("getResponseString", static_cast<napi_property_attributes>(napi_writable | napi_configurable)),
        InstanceMethod<&BaoLibCurlWarp::sendAsync>("sendAsync", static_cast<napi_property_attributes>(napi_writable | napi_configurable)),
        InstanceMethod<&BaoLibCurlWarp::getResponseHeaders>("getResponseHeaders", static_cast<napi_property_attributes>(napi_writable | napi_configurable)),
        InstanceMethod<&BaoLibCurlWarp::getResponseContentLength>("getResponseContentLength", static_cast<napi_property_attributes>(napi_writable | napi_configurable)),
        InstanceMethod<&BaoLibCurlWarp::getLastCode>("getLastCode", static_cast<napi_property_attributes>(napi_writable | napi_configurable)),
        InstanceMethod<&BaoLibCurlWarp::getLastCodeError>("getLastCodeError", static_cast<napi_property_attributes>(napi_writable | napi_configurable)),
        InstanceMethod<&BaoLibCurlWarp::setInterface>("setInterface", static_cast<napi_property_attributes>(napi_writable | napi_configurable)),
        InstanceMethod<&BaoLibCurlWarp::setJA3Fingerprint>("setJA3Fingerprint", static_cast<napi_property_attributes>(napi_writable | napi_configurable)),
        StaticMethod<&BaoLibCurlWarp::globalInit>("globalInit", static_cast<napi_property_attributes>(napi_writable | napi_configurable)),
        StaticMethod<&BaoLibCurlWarp::globalCleanup>("globalCleanup", static_cast<napi_property_attributes>(napi_writable | napi_configurable)),
        StaticValue("WebSocket", BaoLibCurlWebSocketWarp::Init(env)),
    };
    Napi::Function func = DefineClass(env, "BaoLibCurl", methodList);
    auto constructor = Napi::Persistent(func);
    constructor.SuppressDestruct();
    exports.Set("BaoLibCurl", func);
    return exports;
}

BaoLibCurlWarp::BaoLibCurlWarp(const Napi::CallbackInfo &info)
    : Napi::ObjectWrap<BaoLibCurlWarp>(info)
{
}

BaoLibCurlWarp::~BaoLibCurlWarp()
{
}

/*
    open(method, url)
*/
Napi::Value BaoLibCurlWarp::open(const Napi::CallbackInfo &info)
{
    Napi::Env env = info.Env();
    size_t argsLen = info.Length();
    REQUEST_TLS_METHOD_ARGS_CHECK(env, "BaoCurl", "open", 2, argsLen)
    REQUEST_TLS_METHOD_CHECK(env, info[0].IsString(), "argument 0 is not a string")
    REQUEST_TLS_METHOD_CHECK(env, info[1].IsString(), "argument 1 is not a string")
    string method = info[0].As<Napi::String>().Utf8Value();
    string url = info[1].As<Napi::String>().Utf8Value();
    this->m_curl.open(method, url);
    return env.Undefined();
}

/*
    setRequestHeader(key,value)
*/
Napi::Value BaoLibCurlWarp::setRequestHeader(const Napi::CallbackInfo &info)
{
    Napi::Env env = info.Env();
    size_t argsLen = info.Length();
    REQUEST_TLS_METHOD_ARGS_CHECK(env, "BaoCurl", "setRequestHeader", 2, argsLen)
    REQUEST_TLS_METHOD_CHECK(env, info[0].IsString(), "argument 0 is not a string")
    REQUEST_TLS_METHOD_CHECK(env, info[1].IsString(), "argument 1 is not a string")

    string key = info[0].As<Napi::String>().Utf8Value();
    string value = info[1].As<Napi::String>().Utf8Value();
    if (value == "")
    {
        REQUEST_TLS_METHOD_CHECK(env, key != "", "key and value are empty")
        // if the value is empty then only set key;
        key += ";";
        this->m_curl.setRequestHeaders(key);
        return env.Undefined();
    }
    this->m_curl.setRequestHeader(key, value);
    return env.Undefined();
}

/*
    setRequestHeaders(headers)
*/
Napi::Value BaoLibCurlWarp::setRequestHeaders(const Napi::CallbackInfo &info)
{
    Napi::Env env = info.Env();
    size_t argsLen = info.Length();
    REQUEST_TLS_METHOD_ARGS_CHECK(env, "BaoCurl", "setRequestHeaders", 1, argsLen)
    REQUEST_TLS_METHOD_CHECK(env, info[0].IsString(), "argument 0 is not a string")
    string headers = info[0].As<Napi::String>().Utf8Value();
    this->m_curl.setRequestHeaders(headers);
    return env.Undefined();
}

/*
    setProxy(proxy)
    setProxy(proxy,username,password)
*/
Napi::Value BaoLibCurlWarp::setProxy(const Napi::CallbackInfo &info)
{
    Napi::Env env = info.Env();
    size_t argsLen = info.Length();
    REQUEST_TLS_METHOD_ARGS_TOO_MUCH_CHECK(env, "BaoCurl", "setProxy", 3, argsLen)
    REQUEST_TLS_METHOD_CHECK(env, info[0].IsString(), "argument 0 is not a string")
    string proxy = info[0].As<Napi::String>().Utf8Value();
    if (argsLen == 1)
    {
        this->m_curl.setProxy(proxy);
        return env.Undefined();
    }
    else if (argsLen == 3)
    {
        REQUEST_TLS_METHOD_CHECK(env, info[1].IsString(), "argument 1 is not a string")
        REQUEST_TLS_METHOD_CHECK(env, info[2].IsString(), "argument 2 is not a string")
        // if take the username and password
        string username = info[1].As<Napi::String>().Utf8Value();
        string password = info[2].As<Napi::String>().Utf8Value();
        this->m_curl.setProxy(proxy, username, password);
        return env.Undefined();
    }
    REQUEST_TLS_METHOD_ARGS_NO_CONFIG(env, "BaoCurl", "setProxy", "1 or 2", argsLen)
}

/*
    setTimeout(connectTime, sendTime)
*/
Napi::Value BaoLibCurlWarp::setTimeout(const Napi::CallbackInfo &info)
{
    Napi::Env env = info.Env();
    size_t argsLen = info.Length();
    REQUEST_TLS_METHOD_ARGS_CHECK(env, "BaoCurl", "setTimeout", 2, argsLen)
    REQUEST_TLS_METHOD_CHECK(env, info[0].IsNumber(), "argument 0 is not a number")
    REQUEST_TLS_METHOD_CHECK(env, info[1].IsNumber(), "argument 1 is not a number")
    int32_t connectTime = info[0].As<Napi::Number>().Int32Value();
    int32_t sendTime = info[1].As<Napi::Number>().Int32Value();
    this->m_curl.setTimeout(connectTime, sendTime);
    return env.Undefined();
}

/*
    setCookie(key, value, domain)
*/
Napi::Value BaoLibCurlWarp::setCookie(const Napi::CallbackInfo &info)
{
    Napi::Env env = info.Env();
    size_t argsLen = info.Length();
    REQUEST_TLS_METHOD_ARGS_CHECK(env, "BaoCurl", "setCookie", 4, argsLen)
    REQUEST_TLS_METHOD_CHECK(env, info[0].IsString(), "argument 0 is not a string")
    REQUEST_TLS_METHOD_CHECK(env, info[1].IsString(), "argument 1 is not a string")
    REQUEST_TLS_METHOD_CHECK(env, info[2].IsString(), "argument 2 is not a string")
    REQUEST_TLS_METHOD_CHECK(env, info[3].IsString(), "argument 3 is not a string")
    string key = info[0].As<Napi::String>().Utf8Value();
    string value = info[1].As<Napi::String>().Utf8Value();
    string domain = info[2].As<Napi::String>().Utf8Value();
    string path = info[3].As<Napi::String>().Utf8Value();
    this->m_curl.setCookie(key, value, domain, path);
    return env.Undefined();
}

/*
    deleteCookie(key, domain)
*/
Napi::Value BaoLibCurlWarp::deleteCookie(const Napi::CallbackInfo &info)
{
    Napi::Env env = info.Env();
    size_t argsLen = info.Length();
    REQUEST_TLS_METHOD_ARGS_CHECK(env, "BaoCurl", "deleteCookie", 3, argsLen)
    string key = info[0].As<Napi::String>().Utf8Value();
    string domain = info[1].As<Napi::String>().Utf8Value();
    string path = info[2].As<Napi::String>().Utf8Value();
    this->m_curl.deleteCookie(key, domain, path);
    return env.Undefined();
}

/*
    getCookies()
*/
Napi::Value BaoLibCurlWarp::getCookies(const Napi::CallbackInfo &info)
{
    Napi::Env env = info.Env();
    // size_t argsLen = info.Length();

    return Napi::String::New(env, this->m_curl.getCookies());
}

/*
    getCookie(key)
*/
Napi::Value BaoLibCurlWarp::getCookie(const Napi::CallbackInfo &info)
{
    Napi::Env env = info.Env();
    size_t argsLen = info.Length();
    REQUEST_TLS_METHOD_ARGS_CHECK(env, "BaoCurl", "getCookie", 3, argsLen)
    REQUEST_TLS_METHOD_CHECK(env, info[0].IsString(), "argument 0 is not a string")
    REQUEST_TLS_METHOD_CHECK(env, info[1].IsString(), "argument 1 is not a string")
    REQUEST_TLS_METHOD_CHECK(env, info[2].IsString(), "argument 2 is not a string")
    std::string key = info[0].As<Napi::String>().Utf8Value();
    std::string domain = info[1].As<Napi::String>().Utf8Value();
    std::string path = info[2].As<Napi::String>().Utf8Value();
    return Napi::String::New(env, this->m_curl.getCookie(key, domain, path));
}

/*
    getResponseStatus()
*/
Napi::Value BaoLibCurlWarp::getResponseStatus(const Napi::CallbackInfo &info)
{
    Napi::Env env = info.Env();
    // size_t argsLen = info.Length();

    return Napi::Number::New(env, this->m_curl.getResponseStatus());
}

/*
    getResponseContentLength()
*/
Napi::Value BaoLibCurlWarp::getResponseContentLength(const Napi::CallbackInfo &info)
{
    Napi::Env env = info.Env();
    return Napi::Number::New(env, this->m_curl.getResponseContentLength());
}
/*
    getLastCode()
*/
Napi::Value BaoLibCurlWarp::getLastCode(const Napi::CallbackInfo &info)
{
    Napi::Env env = info.Env();
    return Napi::Number::New(env, this->m_curl.getLastCurlCode());
}
/*
    getLastCodeError()
*/
Napi::Value BaoLibCurlWarp::getLastCodeError(const Napi::CallbackInfo &info)
{
    Napi::Env env = info.Env();
    return Napi::String::New(env, this->m_curl.getLastCurlCodeError());
}

/*
    reset()
*/
Napi::Value BaoLibCurlWarp::reset(const Napi::CallbackInfo &info)
{
    Napi::Env env = info.Env();
    // size_t argsLen = info.Length();

    this->m_curl.reset();
    return env.Undefined();
}

/*
    setRedirect(isAllow)
*/
Napi::Value BaoLibCurlWarp::setRedirect(const Napi::CallbackInfo &info)
{
    Napi::Env env = info.Env();
    size_t argsLen = info.Length();
    REQUEST_TLS_METHOD_ARGS_CHECK(env, "BaoCurl", "setRedirect", 1, argsLen)
    REQUEST_TLS_METHOD_CHECK(env, info[0].IsBoolean(), "argument 0 is not a boolean")
    this->m_curl.setRedirect(
                    info[0].As<Napi::Boolean>().Value());
    return env.Undefined();
}

/*
    printInnerLogger()
*/
Napi::Value BaoLibCurlWarp::printInnerLogger(const Napi::CallbackInfo &info)
{
    Napi::Env env = info.Env();
    // size_t argsLen = info.Length();
    this->m_curl.printInnerLogger();
    return env.Undefined();
}

/*
    setHttpVersion(double)
*/
Napi::Value BaoLibCurlWarp::setHttpVersion(const Napi::CallbackInfo &info)
{
    Napi::Env env = info.Env();
    size_t argsLen = info.Length();
    REQUEST_TLS_METHOD_ARGS_CHECK(env, "BaoCurl", "setHttpVersion", 1, argsLen);
    REQUEST_TLS_METHOD_CHECK(env, info[0].IsNumber(), "argument 0 is not a number")
    int32_t ver = info[0].As<Napi::Number>().Int32Value();
    if (ver == 0)
    {
        this->m_curl.setHttpVersion(BaoCurl::HttpVersion::http1_1);
    }
    else if (ver == 1)
    {
        this->m_curl.setHttpVersion(BaoCurl::HttpVersion::http2);
    }
    else
    {
        REQUEST_TLS_METHOD_THROW(env, "BaoCurl", "setHttpVersion", "Version Not Support.")
    }

    return env.Undefined();
}

/*
    setInterface(string)
*/
Napi::Value BaoLibCurlWarp::setInterface(const Napi::CallbackInfo &info)
{
    Napi::Env env = info.Env();
    size_t argsLen = info.Length();
    REQUEST_TLS_METHOD_ARGS_CHECK(env, "BaoCurl", "setInterface", 1, argsLen);
    REQUEST_TLS_METHOD_CHECK(env, info[0].IsString(), "argument 0 is not a string")
    std::string network = info[0].As<Napi::String>().Utf8Value();
    this->m_curl.setInterface(network);

    return env.Undefined();
}

/*
    setJA3Fingerprint(number,string,string,string,number)
*/
Napi::Value BaoLibCurlWarp::setJA3Fingerprint(const Napi::CallbackInfo &info)
{
    Napi::Env env = info.Env();
    size_t argsLen = info.Length();
    REQUEST_TLS_METHOD_ARGS_CHECK(env, "BaoCurl", "setJA3Fingerprint", 6, argsLen);
    REQUEST_TLS_METHOD_CHECK(env, info[0].IsNumber(), "argument 0 is not a number")
    int tlsVersion = info[0].As<Napi::Number>().Int32Value();
    REQUEST_TLS_METHOD_CHECK(env, info[1].IsString(), "argument 1 is not a string")
    std::string ciphers = info[1].As<Napi::String>().Utf8Value();
    REQUEST_TLS_METHOD_CHECK(env, info[2].IsString(), "argument 2 is not a string")
    std::string tls13_ciphers = info[2].As<Napi::String>().Utf8Value();
    REQUEST_TLS_METHOD_CHECK(env, info[3].IsString(), "argument 3 is not a string")
    std::string extensions = info[3].As<Napi::String>().Utf8Value();
    REQUEST_TLS_METHOD_CHECK(env, info[4].IsString(), "argument 4 is not a string")
    std::string supportGroups = info[4].As<Napi::String>().Utf8Value();
    REQUEST_TLS_METHOD_CHECK(env, info[5].IsNumber(), "argument 5 is not a number")
    int ecPointFormat = info[5].As<Napi::Number>().Int32Value();
    this->m_curl.setJA3Fingerprint(
                    tlsVersion,
                    ciphers,
                    tls13_ciphers,
                    extensions,
                    supportGroups,
                    ecPointFormat);

    return env.Undefined();
}

/*
    sendAsync()
*/
Napi::Value BaoLibCurlWarp::sendAsync(const Napi::CallbackInfo &info)
{
<<<<<<< HEAD
    Napi::Env env = info.Env();
    size_t argsLen = info.Length();
    Napi::Promise::Deferred deferred = Napi::Promise::Deferred::New(env);

    Napi::ThreadSafeFunction tsfn = Napi::ThreadSafeFunction::New(
                                        env,
                                        Napi::Function::New(env, [env, deferred](const Napi::CallbackInfo &info)
    {
        bool success = info[0].As<Napi::Boolean>().Value();
        if (success)
        {
            deferred.Resolve(env.Undefined());
        } else {
            Napi::String errMsg = info[1].As<Napi::String>();
            deferred.Reject(errMsg);
        }
    }),
    "Test", 0, 1, [tsfn](Napi::Env env) {});

    auto callback = [tsfn](bool success, std::string errMsg)
    {
        tsfn.NonBlockingCall(
                [tsfn, success, errMsg](Napi::Env env, Napi::Function jsCallback)
        {
            tsfn.Unref(env);
            jsCallback.Call({Napi::Boolean::New(env, success), Napi::String::New(env, errMsg.c_str())});
        });
    };
    auto callbackPtr =
        std::make_shared<std::function<void(bool, std::string)>>(std::move(callback));

    this->m_curl.setOnPublishCallback(callbackPtr);

    if (argsLen > 0)
    {
        if (info[0].IsTypedArray())
        {
            Napi::Uint8Array u8Arr = info[0].As<Napi::Uint8Array>();
            this->m_curl.sendByte(reinterpret_cast<const char *>(u8Arr.Data()), u8Arr.ByteLength());
        }
        else if (info[0].IsString())
        {
            string str = info[0].As<Napi::String>().Utf8Value();
            size_t strLen = str.size();
            this->m_curl.sendByte(str.c_str(), strLen);
        }
        else
        {
            vector<Napi::Value> argsList{info[0].As<Napi::Value>()};
            string jsonStr = env.Global().Get("JSON").As<Napi::Object>().Get("stringify").As<Napi::Function>().Call(argsList).As<Napi::String>().Utf8Value();
            size_t strLen = jsonStr.size();
            this->m_curl.sendByte(jsonStr.c_str(), strLen);
        }
    }
    else
    {
        this->m_curl.sendByte(nullptr, 0);
    }

    g_curlMulti->pushQueue(this->m_curl);
    return deferred.Promise();
=======
	Napi::Env env = info.Env();
	size_t argsLen = info.Length();
	Napi::Promise::Deferred deferred = Napi::Promise::Deferred::New(env);

	Napi::ThreadSafeFunction tsfn = Napi::ThreadSafeFunction::New(
		env,
		Napi::Function::New(env, [env, deferred](const Napi::CallbackInfo &info)
							{
									bool success = info[0].As<Napi::Boolean>().Value();
									 		if (success)
											{
												deferred.Resolve(env.Undefined());
											} else {
												Napi::String errMsg = info[1].As<Napi::String>();
												deferred.Reject(errMsg);
											} }),
		"Test", 0, 1, [tsfn](Napi::Env env)
		{  });
	;
	auto callback = [tsfn](bool success, std::string errMsg)
	{ tsfn.NonBlockingCall(
		  [tsfn, success, errMsg](Napi::Env env, Napi::Function jsCallback)
		  {
			  tsfn.Unref(env);
			  jsCallback.Call({Napi::Boolean::New(env, success), Napi::String::New(env, errMsg.c_str())});
		  }); };
	this->m_curl.setOnPublishCallback(std::function<void(bool, std::string)>(std::move(callback)));

	if (argsLen > 0)
	{
		if (info[0].IsTypedArray())
		{
			Napi::Uint8Array u8Arr = info[0].As<Napi::Uint8Array>();
			this->m_curl.sendByte(reinterpret_cast<const char *>(u8Arr.Data()), u8Arr.ByteLength());
		}
		else if (info[0].IsString())
		{
			string str = info[0].As<Napi::String>().Utf8Value();
			size_t strLen = str.size();
			this->m_curl.sendByte(str.c_str(), strLen);
		}
		else
		{
			vector<Napi::Value> argsList{info[0].As<Napi::Value>()};
			string jsonStr = env.Global().Get("JSON").As<Napi::Object>().Get("stringify").As<Napi::Function>().Call(argsList).As<Napi::String>().Utf8Value();
			size_t strLen = jsonStr.size();
			this->m_curl.sendByte(jsonStr.c_str(), strLen);
		}
	}
	else
	{
		this->m_curl.sendByte(nullptr, 0);
	}

	g_curlMulti->pushQueue(this->m_curl);
	return deferred.Promise();
>>>>>>> 0b75ea87
}

/*
    getResponseHeaders()
*/
Napi::Value BaoLibCurlWarp::getResponseHeaders(const Napi::CallbackInfo &info)
{
    Napi::Env env = info.Env();
    // size_t argsLen = info.Length();
    return Napi::String::New(env, this->m_curl.getResponseHeaders());
}
/*
    getResponseBody()
*/
Napi::Value BaoLibCurlWarp::getResponseBody(const Napi::CallbackInfo &info)
{
    Napi::Env env = info.Env();
    // size_t argsLen = info.Length();
    string utf8Str = this->m_curl.getResponseBody();
    size_t utf8Size = utf8Str.size();
    Napi::Uint8Array uint8buffer = Napi::Uint8Array::New(env, utf8Size);
    memcpy((void *)uint8buffer.Data(), utf8Str.c_str(), utf8Size);
    return uint8buffer;
}

/*
    getResponseString()
*/
Napi::Value BaoLibCurlWarp::getResponseString(const Napi::CallbackInfo &info)
{
    Napi::Env env = info.Env();
    // size_t argsLen = info.Length();
    return Napi::String::New(env, this->m_curl.getResponseBody());
}

Napi::Value BaoLibCurlWarp::globalInit(const Napi::CallbackInfo &info)
{
    initLibCurl();
    return info.Env().Undefined();
}

Napi::Value BaoLibCurlWarp::globalCleanup(const Napi::CallbackInfo &info)
{
    uninitLibCurl();
    return info.Env().Undefined();
}

// Initialize native add-on
Napi::Object Init(Napi::Env env, Napi::Object exports)
{
    env.AddCleanupHook([]
    { uninitLibCurl(); });
    BaoLibCurlWarp::Init(env, exports);
    return exports;
}
NODE_API_MODULE(bao_curl_node_addon, Init)<|MERGE_RESOLUTION|>--- conflicted
+++ resolved
@@ -611,72 +611,9 @@
 */
 Napi::Value BaoLibCurlWarp::sendAsync(const Napi::CallbackInfo &info)
 {
-<<<<<<< HEAD
     Napi::Env env = info.Env();
     size_t argsLen = info.Length();
     Napi::Promise::Deferred deferred = Napi::Promise::Deferred::New(env);
-
-    Napi::ThreadSafeFunction tsfn = Napi::ThreadSafeFunction::New(
-                                        env,
-                                        Napi::Function::New(env, [env, deferred](const Napi::CallbackInfo &info)
-    {
-        bool success = info[0].As<Napi::Boolean>().Value();
-        if (success)
-        {
-            deferred.Resolve(env.Undefined());
-        } else {
-            Napi::String errMsg = info[1].As<Napi::String>();
-            deferred.Reject(errMsg);
-        }
-    }),
-    "Test", 0, 1, [tsfn](Napi::Env env) {});
-
-    auto callback = [tsfn](bool success, std::string errMsg)
-    {
-        tsfn.NonBlockingCall(
-                [tsfn, success, errMsg](Napi::Env env, Napi::Function jsCallback)
-        {
-            tsfn.Unref(env);
-            jsCallback.Call({Napi::Boolean::New(env, success), Napi::String::New(env, errMsg.c_str())});
-        });
-    };
-    auto callbackPtr =
-        std::make_shared<std::function<void(bool, std::string)>>(std::move(callback));
-
-    this->m_curl.setOnPublishCallback(callbackPtr);
-
-    if (argsLen > 0)
-    {
-        if (info[0].IsTypedArray())
-        {
-            Napi::Uint8Array u8Arr = info[0].As<Napi::Uint8Array>();
-            this->m_curl.sendByte(reinterpret_cast<const char *>(u8Arr.Data()), u8Arr.ByteLength());
-        }
-        else if (info[0].IsString())
-        {
-            string str = info[0].As<Napi::String>().Utf8Value();
-            size_t strLen = str.size();
-            this->m_curl.sendByte(str.c_str(), strLen);
-        }
-        else
-        {
-            vector<Napi::Value> argsList{info[0].As<Napi::Value>()};
-            string jsonStr = env.Global().Get("JSON").As<Napi::Object>().Get("stringify").As<Napi::Function>().Call(argsList).As<Napi::String>().Utf8Value();
-            size_t strLen = jsonStr.size();
-            this->m_curl.sendByte(jsonStr.c_str(), strLen);
-        }
-    }
-    else
-    {
-        this->m_curl.sendByte(nullptr, 0);
-    }
-
-    g_curlMulti->pushQueue(this->m_curl);
-    return deferred.Promise();
-=======
-	Napi::Env env = info.Env();
-	size_t argsLen = info.Length();
-	Napi::Promise::Deferred deferred = Napi::Promise::Deferred::New(env);
 
 	Napi::ThreadSafeFunction tsfn = Napi::ThreadSafeFunction::New(
 		env,
@@ -702,35 +639,34 @@
 		  }); };
 	this->m_curl.setOnPublishCallback(std::function<void(bool, std::string)>(std::move(callback)));
 
-	if (argsLen > 0)
-	{
-		if (info[0].IsTypedArray())
-		{
-			Napi::Uint8Array u8Arr = info[0].As<Napi::Uint8Array>();
-			this->m_curl.sendByte(reinterpret_cast<const char *>(u8Arr.Data()), u8Arr.ByteLength());
-		}
-		else if (info[0].IsString())
-		{
-			string str = info[0].As<Napi::String>().Utf8Value();
-			size_t strLen = str.size();
-			this->m_curl.sendByte(str.c_str(), strLen);
-		}
-		else
-		{
-			vector<Napi::Value> argsList{info[0].As<Napi::Value>()};
-			string jsonStr = env.Global().Get("JSON").As<Napi::Object>().Get("stringify").As<Napi::Function>().Call(argsList).As<Napi::String>().Utf8Value();
-			size_t strLen = jsonStr.size();
-			this->m_curl.sendByte(jsonStr.c_str(), strLen);
-		}
-	}
-	else
-	{
-		this->m_curl.sendByte(nullptr, 0);
-	}
-
-	g_curlMulti->pushQueue(this->m_curl);
-	return deferred.Promise();
->>>>>>> 0b75ea87
+    if (argsLen > 0)
+    {
+        if (info[0].IsTypedArray())
+        {
+            Napi::Uint8Array u8Arr = info[0].As<Napi::Uint8Array>();
+            this->m_curl.sendByte(reinterpret_cast<const char *>(u8Arr.Data()), u8Arr.ByteLength());
+        }
+        else if (info[0].IsString())
+        {
+            string str = info[0].As<Napi::String>().Utf8Value();
+            size_t strLen = str.size();
+            this->m_curl.sendByte(str.c_str(), strLen);
+        }
+        else
+        {
+            vector<Napi::Value> argsList{info[0].As<Napi::Value>()};
+            string jsonStr = env.Global().Get("JSON").As<Napi::Object>().Get("stringify").As<Napi::Function>().Call(argsList).As<Napi::String>().Utf8Value();
+            size_t strLen = jsonStr.size();
+            this->m_curl.sendByte(jsonStr.c_str(), strLen);
+        }
+    }
+    else
+    {
+        this->m_curl.sendByte(nullptr, 0);
+    }
+
+    g_curlMulti->pushQueue(this->m_curl);
+    return deferred.Promise();
 }
 
 /*
